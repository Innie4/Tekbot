--- conflicted
+++ resolved
@@ -1,19 +1,15 @@
 import React from 'react';
 import { cn } from '@/lib/utils';
 
-<<<<<<< HEAD
 interface SkipToContentProps {
   targetId?: string;
   className?: string;
 }
 
-export function SkipToContent({ 
-  targetId = 'main-content', 
-  className 
+export function SkipToContent({
+  targetId = 'main-content',
+  className
 }: SkipToContentProps) {
-=======
-export function SkipToContent({ className, ...props }: React.HTMLAttributes<HTMLAnchorElement>) {
->>>>>>> 8e533e9c
   return (
     <a
       href={`#${targetId}`}
